import math
from typing import List, Optional, Tuple, Union

import torch
import torch.nn as nn
from torchrl.envs import EnvBase


def env_init_embedding(env: Union[str, EnvBase], config: dict) -> object:
    return env_embedding(env, "init", config)


def env_dynamic_embedding(env: Union[str, EnvBase], config: dict) -> object:
    return env_embedding(env, "dynamic", config)


def env_embedding(
    env: Union[str, EnvBase], embedding_type: str, config: dict
) -> object:
    """Create an embedding object for a given environment name and embedding type.

    Args:
        env: Environment or its name.
        config: A dictionary of configuration options for the environment.
        embedding_type: The type of embedding to create, either `init` or `dynamic`.
    """

    embedding_classes = {
        "tsp": {
            "init": TSPInitEmbedding,
            "dynamic": StaticEmbedding,
        },
        "atsp": {
            "init": TSPInitEmbedding,
            "dynamic": StaticEmbedding,
        },
        "cvrp": {
            "init": VRPInitEmbedding,
            "dynamic": StaticEmbedding,
        },
        "sdvrp": {
            "init": VRPInitEmbedding,
            "dynamic": SDVRPDynamicEmbedding,
        },
        "pctsp": {
            "init": PCTSPInitEmbedding,
            "dynamic": StaticEmbedding,
        },
        "op": {
            "init": OPInitEmbedding,
            "dynamic": StaticEmbedding,
        },
        "dpp": {
            "init": DPPInitEmbedding,
            "dynamic": StaticEmbedding,
        },
        "mdpp": {
            "init": MDPPInitEmbedding,
            "dynamic": DPPDynamicEmbedding,
        },
        "pdp": {
            "init": PDPInitEmbedding,
            "dynamic": StaticEmbedding,
        },
        "mtsp": {
            "init": MTSPInitEmbedding,
            "dynamic": StaticEmbedding,
        },
    }

    assert embedding_type in [
        "init",
        "dynamic",
    ], "Unknown embedding type. Must be one of 'init' or 'dynamic'"
    env_name = env if isinstance(env, str) else env.name
    embedding_class = embedding_classes.get(env_name, {}).get(embedding_type, None)

    if embedding_class is None:
        raise ValueError(f"Unknown environment name '{env_name}'")

    return embedding_class(**config)


class TSPInitEmbedding(nn.Module):
    def __init__(self, embedding_dim):
        super(TSPInitEmbedding, self).__init__()
        node_dim = 2  # x, y
        self.init_embed = nn.Linear(node_dim, embedding_dim)

    def forward(self, td):
        out = self.init_embed(td["locs"])
        return out


class VRPInitEmbedding(nn.Module):
    def __init__(self, embedding_dim):
        super(VRPInitEmbedding, self).__init__()
        node_dim = 3  # x, y, demand
        self.init_embed = nn.Linear(node_dim, embedding_dim)
        self.init_embed_depot = nn.Linear(2, embedding_dim)  # depot embedding

    def forward(self, td):
        # [batch, 1, 2]-> [batch, 1, embedding_dim]
        depot, cities = td["locs"][:, :1, :], td["locs"][:, 1:, :]
        depot_embedding = self.init_embed_depot(depot)
        # [batch, n_city, 2, batch, n_city, 1]  -> [batch, n_city, embedding_dim]
        node_embeddings = self.init_embed(
            torch.cat((cities, td["demand"][..., None]), -1)
        )
        # [batch, n_city+1, embedding_dim]
        out = torch.cat((depot_embedding, node_embeddings), -2)
        return out


class PCTSPInitEmbedding(nn.Module):
    def __init__(self, embedding_dim):
        super(PCTSPInitEmbedding, self).__init__()
        node_dim = 4  # x, y, prize, penalty
        self.init_embed = nn.Linear(node_dim, embedding_dim)
        self.init_embed_depot = nn.Linear(2, embedding_dim) 

    def forward(self, td):
        depot, cities = td["locs"][:, :1, :], td["locs"][:, 1:, :]
        depot_embedding = self.init_embed_depot(depot)
        node_embeddings = self.init_embed(
            torch.cat(
                (
                    cities,
                    td["expected_prize"][..., None],
                    td["penalty"][..., 1:, None],
                ),
                -1,
            )
        )
        # batch, n_city+1, embedding_dim
        out = torch.cat((depot_embedding, node_embeddings), -2)
        return out


class OPInitEmbedding(nn.Module):
    def __init__(self, embedding_dim):
        super(OPInitEmbedding, self).__init__()
        node_dim = 3  # x, y, prize
        self.init_embed = nn.Linear(node_dim, embedding_dim)
        self.init_embed_depot = nn.Linear(2, embedding_dim)  # depot embedding

    def forward(self, td):
        # batch, 1, 2 -> batch, 1, embedding_dim
        depot_embedding = self.init_embed_depot(td["depot"])[:, None, :]
        # [batch, n_city, 2, batch, n_city, 1, batch, n_city, 1]  -> batch, n_city, embedding_dim
        node_embeddings = self.init_embed(
<<<<<<< HEAD
            torch.cat((td["observation"], td["prize"][:, :, None]), -1)
            # torch.cat((td["locs"], td["prize"][:, :, None]), -1)
=======
            torch.cat((td["locs"], td["prize"][:, :, None]), -1)
>>>>>>> 39caaefd
        )
        # batch, n_city+1, embedding_dim
        out = torch.cat((depot_embedding, node_embeddings[..., 1:, :]), 1)
        return out


class DPPInitEmbedding(nn.Module):
    def __init__(self, embedding_dim):
        super(DPPInitEmbedding, self).__init__()
        node_dim = 2  # x, y
        self.init_embed = nn.Linear(node_dim, embedding_dim // 2)  # locs
        self.init_embed_probe = nn.Linear(1, embedding_dim // 2)  # probe

    def forward(self, td):
        node_embeddings = self.init_embed(td["locs"])
        probe_embedding = self.init_embed_probe(
            self._distance_probe(td["locs"], td["probe"])
        )
        return torch.cat([node_embeddings, probe_embedding], -1)

    def _distance_probe(self, locs, probe):
        # Euclidean distance from probe to all locations
        probe_loc = torch.gather(locs, 1, probe.unsqueeze(-1).expand(-1, -1, 2))
        return torch.norm(locs - probe_loc, dim=-1).unsqueeze(-1)


class MDPPInitEmbedding(nn.Module):
    def __init__(self, embedding_dim):
        super(MDPPInitEmbedding, self).__init__()
        node_dim = 2  # x, y
        self.init_embed = nn.Linear(node_dim, embedding_dim)  # locs
        self.init_embed_probe_distance = nn.Linear(1, embedding_dim)  # probe_distance
        self.project_out = nn.Linear(embedding_dim * 2, embedding_dim)

    def forward(self, td):
        probes = td['probe']
        locs = td['locs']
        node_embeddings = self.init_embed(locs)

        # Get the shortest distance from any probe       
        dist = torch.cdist(locs, locs, p=2)
        dist[~probes] = float("inf")
        min_dist, _ = torch.min(dist, dim=1)
        min_probe_dist_embedding = self.init_embed_probe_distance(min_dist[...,None])

        return self.project_out(
            torch.cat([node_embeddings, min_probe_dist_embedding], -1)
        )


class PDPInitEmbedding(nn.Module):
    def __init__(self, embedding_dim):
        super(PDPInitEmbedding, self).__init__()
        node_dim = 2  # x, y
        self.init_embed_depot = nn.Linear(2, embedding_dim)
        self.init_embed_pick = nn.Linear(node_dim * 2, embedding_dim)
        self.init_embed_delivery = nn.Linear(node_dim, embedding_dim)

    def forward(self, td):
        depot, locs = td["locs"][..., 0:1, :], td["locs"][..., 1:, :]
        num_locs = locs.size(-2)
        pick_feats = torch.cat(
            [locs[:, : num_locs // 2, :], locs[:, num_locs // 2 :, :]], -1
        )  # [batch_size, graph_size//2, 4]
        delivery_feats = locs[:, num_locs // 2 :, :]  # [batch_size, graph_size//2, 2]
        depot_embeddings = self.init_embed_depot(depot)
        pick_embeddings = self.init_embed_pick(pick_feats)
        delivery_embeddings = self.init_embed_delivery(delivery_feats)
        # concatenate on graph size dimension
        return torch.cat([depot_embeddings, pick_embeddings, delivery_embeddings], -2)


class MTSPInitEmbedding(nn.Module):
    def __init__(self, embedding_dim):
        """NOTE: new made by Fede. May need to be checked"""
        super(MTSPInitEmbedding, self).__init__()
        node_dim = 2  # x, y
        self.init_embed = nn.Linear(node_dim, embedding_dim)
        self.init_embed_depot = nn.Linear(2, embedding_dim)  # depot embedding

    def forward(self, td):
        depot_embedding = self.init_embed_depot(td["locs"][..., 0:1, :])
        node_embedding = self.init_embed(td["locs"][..., 1:, :])
        return torch.cat([depot_embedding, node_embedding], -2)


class SDVRPDynamicEmbedding(nn.Module):
    def __init__(self, embedding_dim):
        super(SDVRPDynamicEmbedding, self).__init__()
        self.projection = nn.Linear(1, 3 * embedding_dim, bias=False)

    def forward(self, td):
        demands_with_depot = td["demand"][..., None].clone()
        demands_with_depot[..., 0, :] = 0
        glimpse_key_dynamic, glimpse_val_dynamic, logit_key_dynamic = self.projection(
            demands_with_depot
        ).chunk(3, dim=-1)
        return glimpse_key_dynamic, glimpse_val_dynamic, logit_key_dynamic


class DPPDynamicEmbedding(nn.Module):
    """Dynamic embedding for DPP. Features include:
    1. location of placed decaps (to know where to place the next one)
    2. decap density around each location (to know if an area has been covered)
    """
    def __init__(self, embedding_dim, radius=0.4, scale=20):
        super(DPPDynamicEmbedding, self).__init__()
        self.radius = radius
        self.scale = scale
        self.projection = nn.Linear(2, 3 * embedding_dim, bias=False)

    def forward(self, td):
        unavailable, keepouts, probes = (
            ~td["action_mask"].clone(),
            td["keepout"].clone(),
            td["probe"].clone(),
        )

        placed_decaps = unavailable & ~(keepouts | probes)
        decap_density = self._calculate_decap_density(td['locs'], placed_decaps, radius=self.radius) / self.scale
        glimpse_key_dynamic, glimpse_val_dynamic, logit_key_dynamic = self.projection(
            torch.stack([placed_decaps.float(), decap_density.float()], dim=-1)
        ).chunk(3, dim=-1)
        return glimpse_key_dynamic, glimpse_val_dynamic, logit_key_dynamic
    
    @staticmethod
    def _calculate_decap_density(x, is_target, radius=0.4):
        dists = torch.cdist(x, x, p=2)
        infinity = torch.full_like(dists, float('inf'))
        mask = ~is_target.unsqueeze(1).expand_as(dists)
        dists_masked = torch.where(mask, infinity, dists)
        density = (dists_masked < radius).sum(dim=-1)
        return density



class StaticEmbedding(nn.Module):
    def __init__(self, embedding_dim):
        super(StaticEmbedding, self).__init__()

    def forward(self, td):
        return 0, 0, 0<|MERGE_RESOLUTION|>--- conflicted
+++ resolved
@@ -149,12 +149,7 @@
         depot_embedding = self.init_embed_depot(td["depot"])[:, None, :]
         # [batch, n_city, 2, batch, n_city, 1, batch, n_city, 1]  -> batch, n_city, embedding_dim
         node_embeddings = self.init_embed(
-<<<<<<< HEAD
-            torch.cat((td["observation"], td["prize"][:, :, None]), -1)
-            # torch.cat((td["locs"], td["prize"][:, :, None]), -1)
-=======
             torch.cat((td["locs"], td["prize"][:, :, None]), -1)
->>>>>>> 39caaefd
         )
         # batch, n_city+1, embedding_dim
         out = torch.cat((depot_embedding, node_embeddings[..., 1:, :]), 1)
