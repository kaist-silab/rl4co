--- conflicted
+++ resolved
@@ -12,10 +12,6 @@
 from rl4co.models.nn.attention import PointerAttention
 from rl4co.models.nn.env_embeddings import env_context_embedding, env_dynamic_embedding
 from rl4co.models.nn.env_embeddings.dynamic import StaticEmbedding
-<<<<<<< HEAD
-from rl4co.models.nn.utils import get_log_likelihood
-from rl4co.utils.ops import batchify, select_start_nodes, unbatchify
-=======
 from rl4co.utils.decoding import (
     DecodingStrategy,
     get_decoding_strategy,
@@ -23,7 +19,6 @@
     process_logits,
 )
 from rl4co.utils.ops import batchify, unbatchify
->>>>>>> f9c6ff7e
 from rl4co.utils.pylogger import get_pylogger
 
 log = get_pylogger(__name__)
@@ -61,7 +56,6 @@
         embedding_dim: Dimension of the embeddings
         num_heads: Number of heads for the attention
         use_graph_context: Whether to use the initial graph context to modify the query
-        select_start_nodes_fn: Function to select the start nodes for multi-start decoding
         linear_bias: Whether to use a bias in the linear projection of the embeddings
         context_embedding: Module to compute the context embedding. If None, the default is used
         dynamic_embedding: Module to compute the dynamic embedding. If None, the default is used
@@ -76,7 +70,6 @@
         embedding_dim: int,
         num_heads: int,
         use_graph_context: bool = True,
-        select_start_nodes_fn: callable = select_start_nodes,
         linear_bias: bool = False,
         context_embedding: nn.Module = None,
         dynamic_embedding: nn.Module = None,
@@ -124,8 +117,6 @@
 
         # MHA with Pointer mechanism (https://arxiv.org/abs/1506.03134)
         self.pointer = PointerAttention(embedding_dim, num_heads, **pointer_attn_kwargs)
-
-        self.select_start_nodes_fn = select_start_nodes_fn
 
     def forward(
         self,
@@ -172,16 +163,10 @@
         # Compute keys, values for the glimpse and keys for the logits once as they can be reused in every step
         cached_embeds = self._precompute_cache(embeddings, td=td)
 
-<<<<<<< HEAD
-        # If `select_start_nodes_fn` is not being passed, we use the class attribute
-        if "select_start_nodes_fn" not in strategy_kwargs:
-            strategy_kwargs["select_start_nodes_fn"] = self.select_start_nodes_fn
-=======
         # Get default values if not provided
         temperature = temperature if temperature is not None else self.temperature
         tanh_clipping = tanh_clipping if tanh_clipping is not None else self.tanh_clipping
         mask_logits = mask_logits if mask_logits is not None else self.mask_logits
->>>>>>> f9c6ff7e
 
         # Setup decoding strategy
         decode_strategy: DecodingStrategy = get_decoding_strategy(
@@ -197,14 +182,8 @@
 
         # Main decoding: loop until all sequences are done
         while not td["done"].all():
-<<<<<<< HEAD
-            log_p, mask = self._get_log_p(cached_embeds, td, softmax_temp, num_starts)
-            #print(mask)
-            td = decode_strategy.step(log_p, mask, td)
-=======
             logits, mask = self._get_logits(cached_embeds, td, num_starts)
             td = decode_strategy.step(logits, mask, td)
->>>>>>> f9c6ff7e
             td = env.step(td)["next"]
 
         # Post-decoding hook: used for the final step(s) of the decoding strategy
