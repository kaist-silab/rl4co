<<<<<<< HEAD
import os
import platform
from ctypes import (
    Structure,
    CDLL,
    POINTER,
    c_int,
    c_double,
    c_char,
    sizeof,
    cast,
    byref,
)
from dataclasses import dataclass
from typing import List
=======
from functools import partial
from multiprocessing import Pool
from typing import Tuple
>>>>>>> e378ddcc

import concurrent.futures
import numpy as np
import sys
import random
import time
import torch
from tensordict.tensordict import TensorDict

from rl4co.utils.ops import get_distance_matrix
from rl4co.utils.pylogger import get_pylogger


log = get_pylogger(__name__)


def get_lib_filename(hgs_dir: str) -> str:
    path = os.path.join(hgs_dir, "build", "libhgscvrp.so")
    if not os.path.isfile(path):
        raise FileNotFoundError(f"Shared library file `{path}` not found")
    return path


<<<<<<< HEAD
# Check if HGS-CVRP is installed
hgs_dir = os.path.join(os.path.dirname(os.path.realpath(__file__)), "HGS-CVRP")
try:
    HGS_LIBRARY_FILEPATH = get_lib_filename(hgs_dir)
except FileNotFoundError:
    log.info("HGS-CVRP is not installed. Running the build script...")
    os.popen(f"sh {hgs_dir}/build.sh").read()
    HGS_LIBRARY_FILEPATH = get_lib_filename(hgs_dir)
    log.info("HGS-CVRP is installed successfully.")


def local_search(td: TensorDict, actions: torch.Tensor, max_iterations: int = 1000) -> torch.Tensor:
=======
def local_search(
    td: TensorDict,
    actions: torch.Tensor,
    max_trials: int = 10,
    neighbourhood_params: dict | None = None,
    load_penalty: float = 0.2,
    allow_infeasible_solution: bool = False,
    seed: int = 0,
    num_workers: int = 1,
):
>>>>>>> e378ddcc
    """
    Improve the solution using local search for CVRP, based on PyVRP.

    Args:
        td: TensorDict, td from env with shape [batch_size,]
        actions: torch.Tensor, Tour indices with shape [batch_size, max_seq_len]
        max_trials: int, maximum number of trials for local search
        allow_infeasible_solution: bool, whether to allow infeasible solutions
        seed: int, random seed for local search
    Returns:
        torch.Tensor, Improved tour indices with shape [batch_size, max_seq_len]
    """

    # Convert tensors to numpy arrays
    # Note: to avoid the overhead of device transfer, we recommend to pass the tensors in cpu
    actions_np = actions.detach().cpu().numpy()  # [batch_size, max_seq_len]
    actions_np = np.pad(actions_np, ((0, 0), (1, 1)), mode="constant")
    positions_np = td["locs"].detach().cpu().numpy()  # [batch_size, num_loc + 1, 2]
    demands_np = td["demand"].detach().cpu().numpy()  # [batch_size, num_loc]
    demands_np = np.pad(demands_np, ((0, 0), (1, 0)), mode="constant")  # Add depot demand
    distances = td.get("distances", None)  # [batch_size, num_loc + 1, num_loc + 1]
    if distances is None:
        distances_np = get_distance_matrix(td["locs"]).numpy()
    else:
        distances_np = distances.detach().cpu().numpy()

    subroutes_all: List[List[List[int]]] = [get_subroutes(path) for path in actions_np]
    with concurrent.futures.ThreadPoolExecutor() as executor:
        futures = []
        for i in range(len(subroutes_all)):
            future = executor.submit(
                swapstar,
                demands_np[i],
                distances_np[i],
                positions_np[i],
                subroutes_all[i],
                count=max_iterations,
            )
            futures.append((i, future))

    worst_seq_len = positions_np.shape[1] * 2
    new_actions = np.zeros((actions_np.shape[0], worst_seq_len), dtype=np.int64)

    for i, future in futures:
        new_actions[i] = merge_subroutes(future.result(), worst_seq_len)

    # Remove heading and tailing zeros
    max_pos = np.max(np.where(new_actions != 0)[1])
    new_actions = new_actions[:, 1: max_pos + 1]
    new_actions = torch.from_numpy(new_actions).to(td.device)

    # Check the validity of the solution and use the original solution if the new solution is invalid
    isvalid = check_validity(td, new_actions)
    if not isvalid.all():    
        new_actions[~isvalid] = 0
        orig_valid_actions = actions[~isvalid]
        # pad if needed
        orig_max_pos = torch.max(torch.where(orig_valid_actions != 0)[1]) + 1
        if orig_max_pos > max_pos:
            new_actions = torch.nn.functional.pad(
                new_actions, (0, orig_max_pos - max_pos, 0, 0), mode="constant", value=0  # type: ignore
            )
        new_actions[~isvalid, :orig_max_pos] = orig_valid_actions[:, :orig_max_pos]
    return new_actions


def get_subroutes(path, end_with_zero = True) -> List[List[int]]:
    x = np.where(path == 0)[0]
    subroutes = []
    for i, j in zip(x, x[1:]):
        if j - i > 1:
            if end_with_zero:
                j = j + 1
            subroutes.append(path[i: j])
    return subroutes


def merge_subroutes(subroutes, length):
    route = np.zeros(length, dtype=np.int64)
    i = 0
    for r in subroutes:
        if len(r) > 2:
            r = r[:-1]  # remove the last zero
            route[i: i + len(r)] = r
            i += len(r)
    return route


def check_validity(td: TensorDict, actions: torch.Tensor) -> torch.Tensor:
    """
    Check the validity of the solution for CVRP and return a boolean tensor.
    Modified from CVRPEnv.check_solution_validity in rl4co/envs/routing/cvrp/env.py
    """
    # Check if tour is valid, i.e. contain 0 to n-1
    batch_size, graph_size = td["demand"].size()
    sorted_pi = actions.data.sort(1)[0]

    # Sorting it should give all zeros at front and then 1...n
    assert (
        torch.arange(1, graph_size + 1, out=sorted_pi.data.new())
        .view(1, -1)
        .expand(batch_size, graph_size)
        == sorted_pi[:, -graph_size:]
    ).all() and (sorted_pi[:, :-graph_size] == 0).all(), "Invalid tour"

    # Visiting depot resets capacity so we add demand = -capacity (we make sure it does not become negative)
    demand_with_depot = torch.cat((-td["vehicle_capacity"], td["demand"]), 1)
    d = demand_with_depot.gather(1, actions)

    used_cap = torch.zeros_like(td["demand"][:, 0])
    valid = torch.ones(batch_size, dtype=torch.bool)
    for i in range(actions.size(1)):
        used_cap += d[
            :, i
        ]  # This will reset/make capacity negative if i == 0, e.g. depot visited
        # Cannot use less than 0
        used_cap[used_cap < 0] = 0
        valid &= (
            used_cap <= td["vehicle_capacity"][:, 0] + 1e-5
        )
    return valid


########################## HGS-CVRP python wrapper ###########################
# Adapted from https://github.com/chkwon/PyHygese/blob/master/hygese/hygese.py


c_double_p = POINTER(c_double)
c_int_p = POINTER(c_int)
C_INT_MAX = 2 ** (sizeof(c_int) * 8 - 1) - 1
C_DBL_MAX = sys.float_info.max


def write_routes(routes: List[np.ndarray], filepath: str):
    with open(filepath, "w") as f:
        for i, r in enumerate(routes):
            f.write(f"Route #{i + 1}: "+' '.join([str(x) for x in r if x > 0])+"\n")
    return


def read_routes(filepath) -> List[np.ndarray]:
    routes = []
    with open(filepath, "r") as f:
        while 1:
            line = f.readline().strip()
            if line.startswith("Route"):
                routes.append(np.array([0, *map(int, line.split(":")[1].split()), 0]))
            else:
                break
    return routes


# Must match with AlgorithmParameters.h in HGS-CVRP: https://github.com/vidalt/HGS-CVRP
class CAlgorithmParameters(Structure):
    _fields_ = [
        ("nbGranular", c_int),
        ("mu", c_int),
        ("lambda", c_int),
        ("nbElite", c_int),
        ("nbClose", c_int),
        ("targetFeasible", c_double),
        ("seed", c_int),
        ("nbIter", c_int),
        ("timeLimit", c_double),
        ("useSwapStar", c_int),
    ]


@dataclass
class AlgorithmParameters:
    nbGranular: int = 20
    mu: int = 25
    lambda_: int = 40
    nbElite: int = 4
    nbClose: int = 5
    targetFeasible: float = 0.2
    seed: int = 0
    nbIter: int = 20000
    timeLimit: float = 0.0
    useSwapStar: bool = True

    @property
    def ctypes(self) -> CAlgorithmParameters:
        return CAlgorithmParameters(
            self.nbGranular,
            self.mu,
            self.lambda_,
            self.nbElite,
            self.nbClose,
            self.targetFeasible,
            self.seed,
            self.nbIter,
            self.timeLimit,
            int(self.useSwapStar),
        )


class _SolutionRoute(Structure):
    _fields_ = [("length", c_int), ("path", c_int_p)]


class _Solution(Structure):
    _fields_ = [
        ("cost", c_double),
        ("time", c_double),
        ("n_routes", c_int),
        ("routes", POINTER(_SolutionRoute)),
    ]


class RoutingSolution:
    def __init__(self, sol_ptr):
        if not sol_ptr:
            raise TypeError("The solution pointer is null.")

        self.cost = sol_ptr[0].cost
        self.time = sol_ptr[0].time
        self.n_routes = sol_ptr[0].n_routes
        self.routes = []
        for i in range(self.n_routes):
            r = sol_ptr[0].routes[i]
            path = r.path[0 : r.length]
            self.routes.append(path)


class Solver:
    def __init__(self, parameters=AlgorithmParameters(), verbose=False):
        if platform.system() == "Windows":
            hgs_library = CDLL(HGS_LIBRARY_FILEPATH, winmode=0)
        else:
            hgs_library = CDLL(HGS_LIBRARY_FILEPATH)

        self.algorithm_parameters = parameters
        self.verbose = verbose

        # solve_cvrp
        self._c_api_solve_cvrp = hgs_library.solve_cvrp
        self._c_api_solve_cvrp.argtypes = [
            c_int,
            c_double_p,
            c_double_p,
            c_double_p,
            c_double_p,
            c_double,
            c_double,
            c_char,
            c_char,
            c_int,
            POINTER(CAlgorithmParameters),
            c_char,
        ]
        self._c_api_solve_cvrp.restype = POINTER(_Solution)

        # solve_cvrp_dist_mtx
        self._c_api_local_search = hgs_library.local_search
        self._c_api_local_search.argtypes = [
            c_int,
            c_double_p,
            c_double_p,
            c_double_p,
            c_double_p,
            c_double_p,
            c_double,
            c_double,
            c_char,
            c_int,
            POINTER(CAlgorithmParameters),
            c_char,
            c_int,
            c_int,
        ]
<<<<<<< HEAD
        self._c_api_local_search.restype = c_int

        # delete_solution
        self._c_api_delete_sol = hgs_library.delete_solution
        self._c_api_delete_sol.restype = None
        self._c_api_delete_sol.argtypes = [POINTER(_Solution)]
    
    def local_search(self, data, routes: List[np.ndarray], count: int = 1) -> List[np.ndarray]:
        # required data
        demand = np.asarray(data["demands"])
        vehicle_capacity = data["vehicle_capacity"]
        n_nodes = len(demand)

        # optional depot
        depot = data.get("depot", 0)
        if depot != 0:
            raise ValueError("In HGS, the depot location must be 0.")

        # optional num_vehicles
        maximum_number_of_vehicles = data.get("num_vehicles", C_INT_MAX)

        # optional service_times
        service_times = data.get("service_times")
        if service_times is None:
            service_times = np.zeros(n_nodes)
        else:
            service_times = np.asarray(service_times)

        # optional duration_limit
        duration_limit = data.get("duration_limit")
        if duration_limit is None:
            is_duration_constraint = False
            duration_limit = C_DBL_MAX
        else:
            is_duration_constraint = True

        x_coords = data.get("x_coordinates")
        y_coords = data.get("y_coordinates")
        dist_mtx = data.get("distance_matrix")

        if x_coords is None or y_coords is None:
            assert dist_mtx is not None
            x_coords = np.zeros(n_nodes)
            y_coords = np.zeros(n_nodes)
        else:
            x_coords = np.asarray(x_coords)
            y_coords = np.asarray(y_coords)

        assert len(x_coords) == len(y_coords) == len(service_times) == len(demand)
        assert (x_coords >= 0.0).all()
        assert (y_coords >= 0.0).all()
        assert (service_times >= 0.0).all()
        assert (demand >= 0.0).all()

        dist_mtx = np.asarray(dist_mtx)
        assert dist_mtx.shape[0] == dist_mtx.shape[1]
        assert (dist_mtx >= 0.0).all()

        callid = (time.time_ns()*10000+random.randint(0,10000))%C_INT_MAX

        tmppath = "/tmp/route-{}".format(callid)
        resultpath = "/tmp/swapstar-result-{}".format(callid)
        write_routes(routes, tmppath)
        try:
            self._local_search(
                x_coords,
                y_coords,
                dist_mtx,
                service_times,
                demand,
                vehicle_capacity,
                duration_limit,
                is_duration_constraint,
                maximum_number_of_vehicles,
                self.algorithm_parameters,
                self.verbose,
                callid,
                count,
=======
    )
    return torch.from_numpy(new_actions[:, :-1].astype(np.int64)).to(
        td.device
    )  # We can remove the last zero


def local_search_single(
    path: np.ndarray,
    positions: np.ndarray,
    demands: np.ndarray,
    distances: np.ndarray,
    neighbourhood_params: dict | None = None,
    allow_infeasible_solution: bool = False,
    load_penalty: float = 0.2,
    max_trials: int = 10,
    seed: int = 0,
) -> np.ndarray:
    data = make_data(positions, demands, distances)
    solution = make_solution(data, path)
    ls_operator = make_search_operator(data, seed, neighbourhood_params)

    improved_solution, is_feasible = perform_local_search(
        ls_operator,
        solution,
        int(load_penalty * C),  # * C as we scale the data in `make_data`
        remaining_trials=max_trials,
    )

    # Return the original path if no feasible solution is found
    if not is_feasible and not allow_infeasible_solution:
        return path

    # Recover the path from the sub-routes in the solution
    route_list = [
        idx for route in improved_solution.routes() for idx in [0] + route.visits()
    ] + [0]
    return np.array(route_list)


def make_data(
    positions: np.ndarray, demands: np.ndarray, distances: np.ndarray
) -> ProblemData:
    positions = (positions * C).astype(int)
    distances = (distances * C).astype(int)

    capacity = C
    demands = np.round(demands * capacity).astype(int)

    return ProblemData(
        clients=[
            Client(x=pos[0], y=pos[1], delivery=d)
            for pos, d in zip(positions[1:], demands[1:])
        ],
        depots=[Depot(x=positions[0][0], y=positions[0][1])],
        vehicle_types=[
            VehicleType(
                len(positions) - 1,
                capacity,
                0,
                name=",".join(map(str, range(1, len(positions)))),
>>>>>>> e378ddcc
            )
            result = read_routes(resultpath)
        except Exception as e:
            print(e)
            result = routes
        else:
            os.remove(resultpath)
        finally:
            os.remove(tmppath)
        
        return result

    def _local_search(
        self,
        x_coords: np.ndarray,
        y_coords: np.ndarray,
        dist_mtx: np.ndarray,
        service_times: np.ndarray,
        demand: np.ndarray,
        vehicle_capacity: int,
        duration_limit: float,
        is_duration_constraint: bool,
        maximum_number_of_vehicles: int,
        algorithm_parameters: AlgorithmParameters,
        verbose: bool,
        callid: int,
        count:int,
    ):
        n_nodes = x_coords.size

<<<<<<< HEAD
        x_ct = x_coords.astype(c_double).ctypes
        y_ct = y_coords.astype(c_double).ctypes
        s_ct = service_times.astype(c_double).ctypes
        d_ct = demand.astype(c_double).ctypes

        m_ct = dist_mtx.reshape(n_nodes * n_nodes).astype(c_double).ctypes
        ap_ct = algorithm_parameters.ctypes


        # struct Solution *solve_cvrp_dist_mtx(
        # 	int n, double* x, double* y, double *dist_mtx, double *serv_time, double *dem,
        # 	double vehicleCapacity, double durationLimit, char isDurationConstraint,
        # 	int max_nbVeh, const struct AlgorithmParameters *ap, char verbose);
        sol_p = self._c_api_local_search(
            n_nodes,
            cast(x_ct, c_double_p),  # type: ignore
            cast(y_ct, c_double_p),  # type: ignore
            cast(m_ct, c_double_p),  # type: ignore
            cast(s_ct, c_double_p),  # type: ignore
            cast(d_ct, c_double_p),  # type: ignore
            vehicle_capacity,
            duration_limit,
            is_duration_constraint,
            maximum_number_of_vehicles,
            byref(ap_ct),
            verbose,
            callid,
            count,
        )

        result = sol_p
        return result


def swapstar(demands, matrix, positions, routes: List[np.ndarray], count=1):
    ap = AlgorithmParameters()
    hgs_solver = Solver(parameters=ap, verbose=False)

    data = dict()
    x = positions[:, 0]
    y = positions[:, 1]
    data['x_coordinates'] = x
    data['y_coordinates'] = y

    data['depot'] = 0
    data['demands'] = demands * 1000
    data["num_vehicles"] = len(routes)
    data['vehicle_capacity'] = 1000.001  # to avoid floating-point error

    # Solve with calculated distances
    data['distance_matrix'] = matrix
    result = hgs_solver.local_search(data, routes, count)
    return result
=======
def make_solution(data: ProblemData, path: np.ndarray) -> Solution:
    # Split the paths into sub-routes by the zeros
    routes = [
        arr[1:].tolist() for arr in np.split(path, np.where(path == 0)[0]) if len(arr) > 1
    ]
    return Solution(data, routes)


def make_search_operator(
    data: ProblemData, seed=0, neighbourhood_params: dict | None = None
) -> LocalSearch:
    rng = RandomNumberGenerator(seed)
    neighbours = compute_neighbours(
        data, NeighbourhoodParams(**(neighbourhood_params or {}))
    )
    ls = LocalSearch(data, rng, neighbours)
    for node_op in NODE_OPERATORS:
        ls.add_node_operator(node_op(data))
    for route_op in ROUTE_OPERATORS:
        ls.add_route_operator(route_op(data))
    return ls


def perform_local_search(
    ls_operator: LocalSearch,
    solution: Solution,
    load_penalty: int,
    remaining_trials: int = 5,
) -> Tuple[Solution, bool]:
    cost_evaluator = CostEvaluator(
        load_penalty=load_penalty, tw_penalty=0, dist_penalty=0
    )
    improved_solution = ls_operator(solution, cost_evaluator)
    remaining_trials -= 1
    if is_feasible := improved_solution.is_feasible() or remaining_trials == 0:
        return improved_solution, is_feasible

    # print("Warning: Infeasible solution found from local search.",
    #       "This will slow down the search due to the repeated local search runs.")

    # If infeasible, run the local search again with a higher penalty
    return perform_local_search(
        ls_operator, solution, load_penalty * 10, remaining_trials=remaining_trials
    )
>>>>>>> e378ddcc
<|MERGE_RESOLUTION|>--- conflicted
+++ resolved
@@ -1,24 +1,10 @@
-<<<<<<< HEAD
 import os
 import platform
 from ctypes import (
-    Structure,
-    CDLL,
-    POINTER,
-    c_int,
-    c_double,
-    c_char,
-    sizeof,
-    cast,
-    byref,
+    Structure, CDLL, POINTER, c_int, c_double, c_char, sizeof, cast, byref
 )
 from dataclasses import dataclass
 from typing import List
-=======
-from functools import partial
-from multiprocessing import Pool
-from typing import Tuple
->>>>>>> e378ddcc
 
 import concurrent.futures
 import numpy as np
@@ -42,7 +28,6 @@
     return path
 
 
-<<<<<<< HEAD
 # Check if HGS-CVRP is installed
 hgs_dir = os.path.join(os.path.dirname(os.path.realpath(__file__)), "HGS-CVRP")
 try:
@@ -55,18 +40,6 @@
 
 
 def local_search(td: TensorDict, actions: torch.Tensor, max_iterations: int = 1000) -> torch.Tensor:
-=======
-def local_search(
-    td: TensorDict,
-    actions: torch.Tensor,
-    max_trials: int = 10,
-    neighbourhood_params: dict | None = None,
-    load_penalty: float = 0.2,
-    allow_infeasible_solution: bool = False,
-    seed: int = 0,
-    num_workers: int = 1,
-):
->>>>>>> e378ddcc
     """
     Improve the solution using local search for CVRP, based on PyVRP.
 
@@ -338,7 +311,6 @@
             c_int,
             c_int,
         ]
-<<<<<<< HEAD
         self._c_api_local_search.restype = c_int
 
         # delete_solution
@@ -417,68 +389,6 @@
                 self.verbose,
                 callid,
                 count,
-=======
-    )
-    return torch.from_numpy(new_actions[:, :-1].astype(np.int64)).to(
-        td.device
-    )  # We can remove the last zero
-
-
-def local_search_single(
-    path: np.ndarray,
-    positions: np.ndarray,
-    demands: np.ndarray,
-    distances: np.ndarray,
-    neighbourhood_params: dict | None = None,
-    allow_infeasible_solution: bool = False,
-    load_penalty: float = 0.2,
-    max_trials: int = 10,
-    seed: int = 0,
-) -> np.ndarray:
-    data = make_data(positions, demands, distances)
-    solution = make_solution(data, path)
-    ls_operator = make_search_operator(data, seed, neighbourhood_params)
-
-    improved_solution, is_feasible = perform_local_search(
-        ls_operator,
-        solution,
-        int(load_penalty * C),  # * C as we scale the data in `make_data`
-        remaining_trials=max_trials,
-    )
-
-    # Return the original path if no feasible solution is found
-    if not is_feasible and not allow_infeasible_solution:
-        return path
-
-    # Recover the path from the sub-routes in the solution
-    route_list = [
-        idx for route in improved_solution.routes() for idx in [0] + route.visits()
-    ] + [0]
-    return np.array(route_list)
-
-
-def make_data(
-    positions: np.ndarray, demands: np.ndarray, distances: np.ndarray
-) -> ProblemData:
-    positions = (positions * C).astype(int)
-    distances = (distances * C).astype(int)
-
-    capacity = C
-    demands = np.round(demands * capacity).astype(int)
-
-    return ProblemData(
-        clients=[
-            Client(x=pos[0], y=pos[1], delivery=d)
-            for pos, d in zip(positions[1:], demands[1:])
-        ],
-        depots=[Depot(x=positions[0][0], y=positions[0][1])],
-        vehicle_types=[
-            VehicleType(
-                len(positions) - 1,
-                capacity,
-                0,
-                name=",".join(map(str, range(1, len(positions)))),
->>>>>>> e378ddcc
             )
             result = read_routes(resultpath)
         except Exception as e:
@@ -509,7 +419,6 @@
     ):
         n_nodes = x_coords.size
 
-<<<<<<< HEAD
         x_ct = x_coords.astype(c_double).ctypes
         y_ct = y_coords.astype(c_double).ctypes
         s_ct = service_times.astype(c_double).ctypes
@@ -562,50 +471,4 @@
     # Solve with calculated distances
     data['distance_matrix'] = matrix
     result = hgs_solver.local_search(data, routes, count)
-    return result
-=======
-def make_solution(data: ProblemData, path: np.ndarray) -> Solution:
-    # Split the paths into sub-routes by the zeros
-    routes = [
-        arr[1:].tolist() for arr in np.split(path, np.where(path == 0)[0]) if len(arr) > 1
-    ]
-    return Solution(data, routes)
-
-
-def make_search_operator(
-    data: ProblemData, seed=0, neighbourhood_params: dict | None = None
-) -> LocalSearch:
-    rng = RandomNumberGenerator(seed)
-    neighbours = compute_neighbours(
-        data, NeighbourhoodParams(**(neighbourhood_params or {}))
-    )
-    ls = LocalSearch(data, rng, neighbours)
-    for node_op in NODE_OPERATORS:
-        ls.add_node_operator(node_op(data))
-    for route_op in ROUTE_OPERATORS:
-        ls.add_route_operator(route_op(data))
-    return ls
-
-
-def perform_local_search(
-    ls_operator: LocalSearch,
-    solution: Solution,
-    load_penalty: int,
-    remaining_trials: int = 5,
-) -> Tuple[Solution, bool]:
-    cost_evaluator = CostEvaluator(
-        load_penalty=load_penalty, tw_penalty=0, dist_penalty=0
-    )
-    improved_solution = ls_operator(solution, cost_evaluator)
-    remaining_trials -= 1
-    if is_feasible := improved_solution.is_feasible() or remaining_trials == 0:
-        return improved_solution, is_feasible
-
-    # print("Warning: Infeasible solution found from local search.",
-    #       "This will slow down the search due to the repeated local search runs.")
-
-    # If infeasible, run the local search again with a higher penalty
-    return perform_local_search(
-        ls_operator, solution, load_penalty * 10, remaining_trials=remaining_trials
-    )
->>>>>>> e378ddcc
+    return result