# @package _global_
defaults:
<<<<<<< HEAD
  - override /logger: null
=======
  # disable callbacks, experiments and loggers during debugging
  - override /logger: null
  - override /experiment: null
  - override /callbacks: null
>>>>>>> 66622a2e

# default debugging setup, runs 1 full epoch
# other debugging configs can inherit from this one

# overwrite task name so debugging logs are stored in separate folder
task_name: "debug"

<<<<<<< HEAD
# disable callbacks and loggers during debugging
callbacks: null


=======
>>>>>>> 66622a2e
extras:
  ignore_warnings: False
  enforce_tags: False

# sets level of all command line loggers to 'DEBUG'
# https://hydra.cc/docs/tutorials/basic/running_your_app/logging/
hydra:
  job_logging:
    root:
      level: DEBUG
  # use this to also set hydra loggers to 'DEBUG'
  # verbose: True

trainer:
  max_epochs: 1
  accelerator: cpu # debuggers don't like gpus
  devices: 1 # debuggers don't like multiprocessing
  detect_anomaly: true # raise exception if NaN or +/-inf is detected in any tensor

model:  # small batches and datasets for quick debugging
  batch_size: 8
  val_batch_size: 32
  test_batch_size: 32
  train_data_size: 64
  val_data_size: 1_000
  test_data_size: 1_000
  optimizer_kwargs:
    lr: 1e-4

data:
  num_workers: 0 # debuggers don't like multiprocessing
  pin_memory: False # disable gpu memory pin<|MERGE_RESOLUTION|>--- conflicted
+++ resolved
@@ -1,13 +1,9 @@
 # @package _global_
 defaults:
-<<<<<<< HEAD
-  - override /logger: null
-=======
   # disable callbacks, experiments and loggers during debugging
   - override /logger: null
   - override /experiment: null
   - override /callbacks: null
->>>>>>> 66622a2e
 
 # default debugging setup, runs 1 full epoch
 # other debugging configs can inherit from this one
@@ -15,13 +11,6 @@
 # overwrite task name so debugging logs are stored in separate folder
 task_name: "debug"
 
-<<<<<<< HEAD
-# disable callbacks and loggers during debugging
-callbacks: null
-
-
-=======
->>>>>>> 66622a2e
 extras:
   ignore_warnings: False
   enforce_tags: False
